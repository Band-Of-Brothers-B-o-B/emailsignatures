#!/usr/bin/env python3
import os, sys, json, yaml, textwrap, math

ROOT = os.path.dirname(os.path.abspath(__file__)) + "/.."
ROOT = os.path.normpath(ROOT)

TEMPLATE = """\
<svg xmlns="http://www.w3.org/2000/svg" width="800" height="220" viewBox="0 0 800 220">
  <rect width="100%" height="100%" fill="white"/>
  <g transform="translate(24,24)">
    {badge}
    <text x="120" y="82" font-family="Arial, Helvetica, sans-serif" font-size="56" font-weight="700" fill="{title_color}">{brand_name}</text>
    <text x="120" y="116" font-family="Arial, Helvetica, sans-serif" font-size="22" fill="#6B7280">{domain}</text>
  </g>
</svg>
"""

<<<<<<< HEAD
def badge_svg(shape, primary, accent, initials):
    gradient = f"""\
    <defs>
      <linearGradient id="grad" x1="0" y1="0" x2="1" y2="1">
=======
def _hex_to_rgb(col):
    col = col.lstrip("#")
    r, g, b = int(col[0:2], 16) / 255.0, int(col[2:4], 16) / 255.0, int(col[4:6], 16) / 255.0
    return r, g, b

def _rel_lum(col):
    def chan(c):
        return c / 12.92 if c <= 0.03928 else ((c + 0.055) / 1.055) ** 2.4
    r, g, b = _hex_to_rgb(col)
    r, g, b = chan(r), chan(g), chan(b)
    return 0.2126 * r + 0.7152 * g + 0.0722 * b

def contrast_ratio(a, b):
    l1, l2 = sorted([_rel_lum(a), _rel_lum(b)], reverse=True)
    return (l1 + 0.05) / (l2 + 0.05)

def pick_initials_color(primary, accent=None):
    backgrounds = [primary]
    if accent:
        backgrounds.append(accent)
    if all(contrast_ratio(bg, "#FFFFFF") >= 4.5 for bg in backgrounds):
        return "white"
    return "#111827"

def _gradient_def(primary, accent, angle):
    rad = math.radians(angle % 360)
    x1 = 0.5 - 0.5 * math.cos(rad)
    y1 = 0.5 - 0.5 * math.sin(rad)
    x2 = 0.5 + 0.5 * math.cos(rad)
    y2 = 0.5 + 0.5 * math.sin(rad)
    return f"""
    <defs>
      <linearGradient id="badgeGrad" x1="{x1:.3f}" y1="{y1:.3f}" x2="{x2:.3f}" y2="{y2:.3f}">
>>>>>>> 0024f211
        <stop offset="0%" stop-color="{primary}"/>
        <stop offset="100%" stop-color="{accent}"/>
      </linearGradient>
    </defs>
"""
<<<<<<< HEAD
    if shape == "circle":
        return f"""{gradient}
    <circle cx="48" cy="48" r="48" fill="url(#grad)"/>
    <text x="48" y="86" font-family="Arial, Helvetica, sans-serif" font-size="40" text-anchor="middle" fill="white">{initials}</text>
"""
    elif shape == "diamond":
        return f"""{gradient}
    <g transform="translate(0,0)">
      <rect x="0" y="0" width="96" height="96" fill="url(#grad)" transform="translate(48,48) rotate(45) translate(-48,-48)" rx="16" ry="16"/>
      <text x="72" y="86" font-family="Arial, Helvetica, sans-serif" font-size="36" text-anchor="middle" fill="white">{initials}</text>
    </g>
"""
    else:  # rounded
        return f"""{gradient}
    <rect rx="16" ry="16" width="96" height="96" fill="url(#grad)"/>
    <text x="72" y="86" font-family="Arial, Helvetica, sans-serif" font-size="40" text-anchor="middle" fill="white">{initials}</text>
=======

def badge_svg(shape, primary, accent, initials, use_gradient=False, gradient_angle=0):
    defs = ""
    fill = primary
    if use_gradient:
        defs = _gradient_def(primary, accent, gradient_angle)
        fill = "url(#badgeGrad)"
    text_color = pick_initials_color(primary, accent if use_gradient else None)
    if shape == "circle":
        return f"""{defs}
    <circle cx="48" cy="48" r="48" fill="{fill}"/>
    <text x="48" y="86" font-family="Arial, Helvetica, sans-serif" font-size="40" text-anchor="middle" fill="{text_color}">{initials}</text>
"""
    elif shape == "diamond":
        return f"""{defs}
    <g transform="translate(0,0)">
      <rect x="0" y="0" width="96" height="96" fill="{fill}" transform="translate(48,48) rotate(45) translate(-48,-48)" rx="16" ry="16"/>
      <text x="72" y="86" font-family="Arial, Helvetica, sans-serif" font-size="36" text-anchor="middle" fill="{text_color}">{initials}</text>
    </g>
"""
    else:  # rounded
        return f"""{defs}
    <rect rx="16" ry="16" width="96" height="96" fill="{fill}"/>
    <text x="72" y="86" font-family="Arial, Helvetica, sans-serif" font-size="40" text-anchor="middle" fill="{text_color}">{initials}</text>
>>>>>>> 0024f211
"""

def initials_from_name(name):
    parts = [p for p in name.split() if p and p[0].isalnum()]
    if not parts: return "•"
    # e.g., "Font of Madness" -> "FoM"
    letters = []
    for p in parts:
        if p.lower() in {"of","and","the","a","an"}:  # skip small words
            continue
        letters.append(p[0])
    s = "".join(letters) or name[0]
    return s[:3]

def save_svg(path, svg):
    with open(path, "w", encoding="utf-8") as f:
        f.write(svg)

def main():
    cfg_path = os.path.join(ROOT, "brands.yaml")
    with open(cfg_path, "r", encoding="utf-8") as f:
        data = yaml.safe_load(f)

    for b in data["brands"]:
        folder = os.path.join(ROOT, b["id"])
        os.makedirs(folder, exist_ok=True)
        initials = initials_from_name(b["name"])
        badge = badge_svg(
            b.get("bg_shape", "rounded"),
            b.get("primary", "#111827"),
            b.get("accent", "#6B7280"),
            initials,
            b.get("gradient", False),
            b.get("gradient_angle", 0),
        )
        svg = TEMPLATE.format(
            badge=badge,
            title_color=b.get("accent","#111827"),
            brand_name=b["name"],
            domain=b["domain"]
        )
        # trim indentation
        svg = textwrap.dedent(svg)
        out = os.path.join(folder, "logo.svg")
        save_svg(out, svg)
        print(f"wrote {out}")

if __name__ == "__main__":
    try:
        import yaml  # ensure dependency present
    except Exception:
        print("PyYAML not available", file=sys.stderr)
    main()<|MERGE_RESOLUTION|>--- conflicted
+++ resolved
@@ -15,12 +15,6 @@
 </svg>
 """
 
-<<<<<<< HEAD
-def badge_svg(shape, primary, accent, initials):
-    gradient = f"""\
-    <defs>
-      <linearGradient id="grad" x1="0" y1="0" x2="1" y2="1">
-=======
 def _hex_to_rgb(col):
     col = col.lstrip("#")
     r, g, b = int(col[0:2], 16) / 255.0, int(col[2:4], 16) / 255.0, int(col[4:6], 16) / 255.0
@@ -54,30 +48,11 @@
     return f"""
     <defs>
       <linearGradient id="badgeGrad" x1="{x1:.3f}" y1="{y1:.3f}" x2="{x2:.3f}" y2="{y2:.3f}">
->>>>>>> 0024f211
         <stop offset="0%" stop-color="{primary}"/>
         <stop offset="100%" stop-color="{accent}"/>
       </linearGradient>
     </defs>
 """
-<<<<<<< HEAD
-    if shape == "circle":
-        return f"""{gradient}
-    <circle cx="48" cy="48" r="48" fill="url(#grad)"/>
-    <text x="48" y="86" font-family="Arial, Helvetica, sans-serif" font-size="40" text-anchor="middle" fill="white">{initials}</text>
-"""
-    elif shape == "diamond":
-        return f"""{gradient}
-    <g transform="translate(0,0)">
-      <rect x="0" y="0" width="96" height="96" fill="url(#grad)" transform="translate(48,48) rotate(45) translate(-48,-48)" rx="16" ry="16"/>
-      <text x="72" y="86" font-family="Arial, Helvetica, sans-serif" font-size="36" text-anchor="middle" fill="white">{initials}</text>
-    </g>
-"""
-    else:  # rounded
-        return f"""{gradient}
-    <rect rx="16" ry="16" width="96" height="96" fill="url(#grad)"/>
-    <text x="72" y="86" font-family="Arial, Helvetica, sans-serif" font-size="40" text-anchor="middle" fill="white">{initials}</text>
-=======
 
 def badge_svg(shape, primary, accent, initials, use_gradient=False, gradient_angle=0):
     defs = ""
@@ -102,7 +77,6 @@
         return f"""{defs}
     <rect rx="16" ry="16" width="96" height="96" fill="{fill}"/>
     <text x="72" y="86" font-family="Arial, Helvetica, sans-serif" font-size="40" text-anchor="middle" fill="{text_color}">{initials}</text>
->>>>>>> 0024f211
 """
 
 def initials_from_name(name):
