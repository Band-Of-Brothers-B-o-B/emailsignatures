--- conflicted
+++ resolved
@@ -5,11 +5,7 @@
       <br>
       <div style="font-size:12pt;font-weight:bold;color:#0B1020;">%%DisplayName%%</div>
       <br>
-<<<<<<< HEAD
-      <div style="font-size:12pt;color:#444;">%%Title%%</div>
-=======
       <div style="font-size:12pt;margin-top:4px;color:#444;">%%Title%%</div>
->>>>>>> ec613f9b
       <div style="font-size:12pt;margin-top:4px;color:#111;"><strong>%%Company%%</strong></div>
       <div style="font-size:12pt;margin-top:4px;color:#444;">📧 <a href="mailto:%%Email%%" style="color:#0B1020;text-decoration:none;">%%Email%%</a></div>
       <div style="font-size:12pt;margin-top:4px;color:#444;">🌐 <a href="https://madgodnerevar.uk" style="color:#0B1020;text-decoration:none;">madgodnerevar.uk</a></div>
