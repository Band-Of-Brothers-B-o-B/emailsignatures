<table role="presentation" cellpadding="0" cellspacing="0" style="border-collapse:collapse;font-family:Arial,Helvetica,sans-serif;font-size:12px;line-height:1.4;color:#222;">
  <tr>
    <td style="padding:0 0 10px 0;">
      <div style="font-size:12pt;color:#111;margin-bottom:2px;">Kind regards,</div>
      <br>
      <div style="font-size:12pt;font-weight:bold;color:#4F46E5;">%%DisplayName%%</div>
      <br>
<<<<<<< HEAD
      <div style="font-size:12pt;color:#444;">%%Title%%</div>
=======
      <div style="font-size:12pt;margin-top:4px;color:#444;">%%Title%%</div>
>>>>>>> ec613f9b
      <div style="font-size:12pt;margin-top:4px;color:#111;"><strong>%%Company%%</strong></div>
      <div style="font-size:12pt;margin-top:4px;color:#444;">📧 <a href="mailto:%%Email%%" style="color:#111827;text-decoration:none;">%%Email%%</a></div>
      <div style="font-size:12pt;margin-top:4px;color:#444;">🌐 <a href="https://fontofmadness.uk" style="color:#111827;text-decoration:none;">fontofmadness.uk</a></div>
    </td>
  </tr>
  <tr>
    <td style="padding:8px 0 0;">
      <a href="https://fontofmadness.uk" target="_blank" style="text-decoration:none;">
        <img src="https://raw.githubusercontent.com/Band-Of-Brothers-B-o-B/emailsignatures/main/fontofmadness.uk/logo.png"
             alt="Font of Madness"
             style="width:160px;height:auto;border:none;display:block;margin:0 auto;">
      </a>
    </td>
  </tr>
</table><|MERGE_RESOLUTION|>--- conflicted
+++ resolved
@@ -5,11 +5,7 @@
       <br>
       <div style="font-size:12pt;font-weight:bold;color:#4F46E5;">%%DisplayName%%</div>
       <br>
-<<<<<<< HEAD
-      <div style="font-size:12pt;color:#444;">%%Title%%</div>
-=======
       <div style="font-size:12pt;margin-top:4px;color:#444;">%%Title%%</div>
->>>>>>> ec613f9b
       <div style="font-size:12pt;margin-top:4px;color:#111;"><strong>%%Company%%</strong></div>
       <div style="font-size:12pt;margin-top:4px;color:#444;">📧 <a href="mailto:%%Email%%" style="color:#111827;text-decoration:none;">%%Email%%</a></div>
       <div style="font-size:12pt;margin-top:4px;color:#444;">🌐 <a href="https://fontofmadness.uk" style="color:#111827;text-decoration:none;">fontofmadness.uk</a></div>
